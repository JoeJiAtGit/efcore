--- conflicted
+++ resolved
@@ -3,57 +3,6 @@
   <ProductDependencies>
     <Dependency Name="Microsoft.CSharp" Version="4.7.0-preview1.19470.8" CoherentParentDependency="Microsoft.NETCore.App.Runtime.win-x64">
       <Uri>https://github.com/dotnet/corefx</Uri>
-<<<<<<< HEAD
-      <Sha>bedb348c4d93b6172967df6cdeea0272c81eb752</Sha>
-    </Dependency>
-    <Dependency Name="Microsoft.DotNet.PlatformAbstractions" Version="3.0.1-servicing-19502-01" CoherentParentDependency="Microsoft.Extensions.Logging">
-      <Uri>https://github.com/dotnet/core-setup</Uri>
-      <Sha>93abb6b3a675b44ee35698d9640a42779b18e004</Sha>
-    </Dependency>
-    <Dependency Name="Microsoft.Extensions.Caching.Memory" Version="3.0.1-servicing.19502.3">
-      <Uri>https://github.com/aspnet/Extensions</Uri>
-      <Sha>d92e5d70fb47137438f4c614ea9fe6ebddb55407</Sha>
-    </Dependency>
-    <Dependency Name="Microsoft.Extensions.Configuration.EnvironmentVariables" Version="3.0.1-servicing.19502.3">
-      <Uri>https://github.com/aspnet/Extensions</Uri>
-      <Sha>d92e5d70fb47137438f4c614ea9fe6ebddb55407</Sha>
-    </Dependency>
-    <Dependency Name="Microsoft.Extensions.Configuration.Json" Version="3.0.1-servicing.19502.3">
-      <Uri>https://github.com/aspnet/Extensions</Uri>
-      <Sha>d92e5d70fb47137438f4c614ea9fe6ebddb55407</Sha>
-    </Dependency>
-    <Dependency Name="Microsoft.Extensions.Configuration" Version="3.0.1-servicing.19502.3">
-      <Uri>https://github.com/aspnet/Extensions</Uri>
-      <Sha>d92e5d70fb47137438f4c614ea9fe6ebddb55407</Sha>
-    </Dependency>
-    <Dependency Name="Microsoft.Extensions.DependencyInjection" Version="3.0.1-servicing.19502.3">
-      <Uri>https://github.com/aspnet/Extensions</Uri>
-      <Sha>d92e5d70fb47137438f4c614ea9fe6ebddb55407</Sha>
-    </Dependency>
-    <Dependency Name="Microsoft.Extensions.DependencyModel" Version="3.0.1-servicing-19502-01" CoherentParentDependency="Microsoft.Extensions.Logging">
-      <Uri>https://github.com/dotnet/core-setup</Uri>
-      <Sha>93abb6b3a675b44ee35698d9640a42779b18e004</Sha>
-    </Dependency>
-    <Dependency Name="Microsoft.Extensions.HostFactoryResolver.Sources" Version="3.0.1-servicing.19502.3">
-      <Uri>https://github.com/aspnet/Extensions</Uri>
-      <Sha>d92e5d70fb47137438f4c614ea9fe6ebddb55407</Sha>
-    </Dependency>
-    <Dependency Name="Microsoft.Extensions.Logging" Version="3.0.1-servicing.19502.3">
-      <Uri>https://github.com/aspnet/Extensions</Uri>
-      <Sha>d92e5d70fb47137438f4c614ea9fe6ebddb55407</Sha>
-    </Dependency>
-    <Dependency Name="Microsoft.NETCore.App.Ref" Version="3.0.1-servicing-19502-01" CoherentParentDependency="Microsoft.Extensions.Logging">
-      <Uri>https://github.com/dotnet/core-setup</Uri>
-      <Sha>93abb6b3a675b44ee35698d9640a42779b18e004</Sha>
-    </Dependency>
-    <Dependency Name="Microsoft.NETCore.App.Runtime.win-x64" Version="3.0.1-servicing-19502-01" CoherentParentDependency="Microsoft.Extensions.Logging">
-      <Uri>https://github.com/dotnet/core-setup</Uri>
-      <Sha>93abb6b3a675b44ee35698d9640a42779b18e004</Sha>
-    </Dependency>
-    <Dependency Name="NETStandard.Library.Ref" Version="2.1.0-servicing-19502-01" CoherentParentDependency="Microsoft.Extensions.Logging">
-      <Uri>https://github.com/dotnet/core-setup</Uri>
-      <Sha>93abb6b3a675b44ee35698d9640a42779b18e004</Sha>
-=======
       <Sha>6a4153689e79a8e58ee3ed77e04d04a0d9dc2ea6</Sha>
     </Dependency>
     <Dependency Name="Microsoft.DotNet.PlatformAbstractions" Version="3.1.0-preview1.19480.27" CoherentParentDependency="Microsoft.Extensions.Logging">
@@ -103,31 +52,18 @@
     <Dependency Name="NETStandard.Library.Ref" Version="2.1.0-preview1.19480.27" CoherentParentDependency="Microsoft.Extensions.Logging">
       <Uri>https://github.com/dotnet/core-setup</Uri>
       <Sha>dfb28413477684834589b8b23492b48c43726e10</Sha>
->>>>>>> d005f540
     </Dependency>
     <Dependency Name="System.Collections.Immutable" Version="1.7.0-preview1.19470.8" CoherentParentDependency="Microsoft.NETCore.App.Runtime.win-x64">
       <Uri>https://github.com/dotnet/corefx</Uri>
-<<<<<<< HEAD
-      <Sha>bedb348c4d93b6172967df6cdeea0272c81eb752</Sha>
-=======
       <Sha>6a4153689e79a8e58ee3ed77e04d04a0d9dc2ea6</Sha>
->>>>>>> d005f540
     </Dependency>
     <Dependency Name="System.ComponentModel.Annotations" Version="4.7.0-preview1.19470.8" CoherentParentDependency="Microsoft.NETCore.App.Runtime.win-x64">
       <Uri>https://github.com/dotnet/corefx</Uri>
-<<<<<<< HEAD
-      <Sha>bedb348c4d93b6172967df6cdeea0272c81eb752</Sha>
-=======
       <Sha>6a4153689e79a8e58ee3ed77e04d04a0d9dc2ea6</Sha>
->>>>>>> d005f540
     </Dependency>
     <Dependency Name="System.Diagnostics.DiagnosticSource" Version="4.7.0-preview1.19470.8" CoherentParentDependency="Microsoft.NETCore.App.Runtime.win-x64">
       <Uri>https://github.com/dotnet/corefx</Uri>
-<<<<<<< HEAD
-      <Sha>bedb348c4d93b6172967df6cdeea0272c81eb752</Sha>
-=======
       <Sha>6a4153689e79a8e58ee3ed77e04d04a0d9dc2ea6</Sha>
->>>>>>> d005f540
     </Dependency>
   </ProductDependencies>
   <ToolsetDependencies>
